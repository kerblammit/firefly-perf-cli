package perf

import (
	"context"
	"encoding/json"
	"fmt"
	"strconv"
	"strings"
	"sync"
	"time"

	"github.com/go-resty/resty/v2"
	"github.com/hyperledger/firefly-perf-cli/internal/conf"
	"github.com/hyperledger/firefly/pkg/fftypes"
	"github.com/hyperledger/firefly/pkg/wsclient"
	log "github.com/sirupsen/logrus"
)

var mutex = &sync.Mutex{}
var NAMESPACE = "default"
var TRANSPORT_TYPE = "websockets"

type PerfRunner interface {
	Init() error
	Start() error
	// Data
	RunBroadcast(nodeURL string, id int)
	RunPrivateMessage(nodeURL string, id int)
	// Tokens
	CreateTokenPool() error
	RunTokenMint(nodeURL string, id int)
}

type perfRunner struct {
	bfr         chan int
	cfg         *conf.PerfConfig
	client      *resty.Client
	ctx         context.Context
	endTime     int64
	msgTimeMap  map[string]time.Time
	poolName    string
	shutdown    chan bool
	tagPrefix   string
	wsconns     []wsclient.WSClient
	wsReceivers []chan bool
	wsUUID      fftypes.UUID
	nodeURLs    []string
}

func New(config *conf.PerfConfig) PerfRunner {
	poolName := fmt.Sprintf("pool-%s", fftypes.NewUUID())

	// Create channel based dispatch for workers
	var wsReceivers []chan bool
	for i := 0; i < config.Workers; i++ {
		wsReceivers = append(wsReceivers, make(chan bool))
	}

	wsconns := make([]wsclient.WSClient, len(config.NodeURLs))

	for i, nodeURL := range config.NodeURLs {
		// Create websocket client
		wsConfig := conf.GenerateWSConfig(nodeURL, &config.WebSocket)
		wsconn, err := wsclient.New(context.Background(), wsConfig, nil, nil)
		if err != nil {
			log.Error("Could not create websocket connection: %s", err)
		}
		wsconns[i] = wsconn
	}

	wsUUID := *fftypes.NewUUID()

	return &perfRunner{
		bfr:         make(chan int, config.Workers),
		cfg:         config,
		ctx:         context.Background(),
		endTime:     time.Now().Unix() + int64(config.Length.Seconds()),
		poolName:    poolName,
		shutdown:    make(chan bool),
		tagPrefix:   fmt.Sprintf("perf_%s", wsUUID.String()),
		msgTimeMap:  make(map[string]time.Time),
		wsconns:     wsconns,
		wsReceivers: wsReceivers,
		wsUUID:      wsUUID,
		nodeURLs:    config.NodeURLs,
	}
}

func (pr *perfRunner) Init() (err error) {
	pr.client = getFFClient(pr.nodeURLs[0])

	return nil
}

func (pr *perfRunner) Start() (err error) {
	// Create token pool, if needed
	if containsTargetCmd(pr.cfg.Cmds, conf.PerfCmdTokenMint) {
		err = pr.CreateTokenPool()
		if err != nil {
			return err
		}
	}
<<<<<<< HEAD

	for _, nodeURL := range pr.nodeURLs {
		// Create contract sub and listener, if needed
		if containsTargetCmd(pr.cfg.Cmds, conf.PerfCmdCustomContract) {
			listenerID, err := pr.createContractListener(nodeURL)
			if err != nil {
				return err
			}

			err = pr.createContractsSub(nodeURL, listenerID)
			if err != nil {
				return err
			}
		}

		// Create subscription for message confirmations
		err = pr.createMsgConfirmSub(nodeURL)
=======
	// Create contract sub and listener, if needed
	if containsTargetCmd(pr.cfg.Cmds, conf.PerfCmdCustomContract) {
		listenerID, err := pr.createContractListener()
		if err != nil {
			return err
		}

		err = pr.createContractsSub(listenerID)
>>>>>>> c95636dc
		if err != nil {
			return err
		}
	}

	// Open websocket clients for all subscriptions
	for _, wsconn := range pr.wsconns {
		err = pr.openWsClient(wsconn)
		if err != nil {
			return err
		}
		go pr.eventLoop(wsconn)
	}

	for id := 0; id < pr.cfg.Workers; id++ {
		ptr := id % len(pr.cfg.Cmds)

		switch pr.cfg.Cmds[ptr] {
		case conf.PerfCmdBroadcast:
			go pr.RunBroadcast(pr.client.BaseURL, id)
		case conf.PerfCmdPrivateMsg:
			go pr.RunPrivateMessage(pr.client.BaseURL, id)
		case conf.PerfCmdTokenMint:
			go pr.RunTokenMint(pr.client.BaseURL, id)
		case conf.PerfCmdCustomContract:
			go pr.RunCustomContract(pr.client.BaseURL, id)
		}
	}

	i := 0
	lastCheckedTime := time.Now()
	for time.Now().Unix() < pr.endTime {
		pr.bfr <- i
		i++
		if time.Since(lastCheckedTime).Seconds() > 60 {
			pr.getDelinquentMsgs()
			lastCheckedTime = time.Now()
		}
	}

	pr.shutdown <- true

	return nil
}

func (pr *perfRunner) eventLoop(wsconn wsclient.WSClient) (err error) {
	log.Infoln("Event loop started...")
	for {
		select {
		// Wait to receive websocket event
		case msgBytes, ok := <-wsconn.Receive():
			if !ok {
				log.Errorf("Error receiving websocket")
				return
			}
			// Handle websocket event
			var event fftypes.EventDelivery
			json.Unmarshal(msgBytes, &event)

			var workerID int

			switch event.Type {
			case fftypes.EventTypeBlockchainEventReceived:
				if event.BlockchainEvent == nil {
					log.Errorf("\nBlockchain event not found --- Event ID: %s\n\t%d --- Ref: %s", event.ID.String(), event.Reference)
					return fmt.Errorf("blockchain event not found for event: %s", event.ID)
				}
				value := event.BlockchainEvent.Output.GetString("value")
				workerID, err = strconv.Atoi(value)
				if err != nil {
					log.Error(err)
					continue
				} else {
					log.Infof("\n\t%d - Received \n\t%d --- Event ID: %s\n\t%d --- Ref: %s", workerID, workerID, event.ID.String(), workerID, event.Reference)
				}
			default:
				workerID, err = strconv.Atoi(strings.ReplaceAll(event.Message.Header.Tag, pr.tagPrefix+"_", ""))
				if err != nil {
					log.Errorf("Could not parse message tag: %s", err)
					continue
				}
				pr.deleteMsgTime(event.Message.Header.ID.String())
				log.Infof("\n\t%d - Received \n\t%d --- Event ID: %s\n\t%d --- Message ID: %s", workerID, workerID, event.ID.String(), workerID, event.Message.Header.ID.String())
			}

			// Ack websocket event
			ack := &fftypes.WSClientActionAckPayload{
				WSClientActionBase: fftypes.WSClientActionBase{
					Type: fftypes.WSClientActionAck,
				},
				ID: event.ID,
				Subscription: &fftypes.SubscriptionRef{
					ID: event.Subscription.ID,
				},
			}
			ackJSON, _ := json.Marshal(ack)
			wsconn.Send(pr.ctx, ackJSON)
			// Release worker so it can continue to its next task
			pr.wsReceivers[workerID] <- true
		case <-pr.ctx.Done():
			log.Errorf("Run loop exiting (context cancelled)")
			return
		}
	}
}

func (pr *perfRunner) sendAndWait(req *resty.Request, nodeURL, ep string, id int, action string) error {
	for {
		select {
		case <-pr.bfr:
			// Worker sends its task
			res, err := req.Post(fmt.Sprintf("%s/api/v1/namespaces/default/%s", nodeURL, ep))
			if err != nil {
				log.Errorf("Error sending POST /%s: %s", ep, err)
			}
			// Parse response for logging purposes
			var msgRes fftypes.Message
			var tokenRes fftypes.TokenTransfer
			var contractRes fftypes.ContractCallResponse

			switch action {
			case conf.PerfCmdBroadcast.String(), conf.PerfCmdPrivateMsg.String():
				json.Unmarshal(res.Body(), &msgRes)
				pr.updateMsgTime(msgRes.Header.ID.String())
				log.Infof("%d --> %s Sent with Message ID: %s", id, action, msgRes.Header.ID)
			case conf.PerfCmdTokenMint.String():
				json.Unmarshal(res.Body(), &tokenRes)
				pr.updateMsgTime(tokenRes.LocalID.String())
				log.Infof("%d --> %s Sent with Token ID: %s", id, action, tokenRes.LocalID)
			case conf.PerfCmdCustomContract.String():
				json.Unmarshal(res.Body(), &contractRes)
				log.Infof("%d --> Invoked contract: %s", id, contractRes.ID)
			}
			// Wait for worker to confirm the message before proceeding to next task
			for i := 0; i < len(pr.nodeURLs); i++ {
				<-pr.wsReceivers[id]
			}
			log.Infof("%d <-- %s Finished", id, action)
		case <-pr.shutdown:
			return nil
		}
	}
}

<<<<<<< HEAD
func (pr *perfRunner) createMsgConfirmSub(nodeURL string) (err error) {
=======
func (pr *perfRunner) createMsgConfirmSub() (err error) {
	var readAhead uint16 = 50
>>>>>>> c95636dc
	subPayload := fftypes.Subscription{
		SubscriptionRef: fftypes.SubscriptionRef{
			Name:      pr.tagPrefix,
			Namespace: NAMESPACE,
		},
		Options: fftypes.SubscriptionOptions{
			SubscriptionCoreOptions: fftypes.SubscriptionCoreOptions{
				ReadAhead: &readAhead,
			},
		},
		Ephemeral: false,
		Filter: fftypes.SubscriptionFilter{
			Events: fftypes.EventTypeMessageConfirmed.String(),
			Message: fftypes.MessageFilter{
				Tag: fmt.Sprintf("^%s_", pr.tagPrefix),
			},
		},
		Transport: TRANSPORT_TYPE,
	}

	_, err = pr.client.R().
		SetHeaders(map[string]string{
			"Accept":       "application/json",
			"Content-Type": "application/json",
		}).
		SetBody(subPayload).
		Post(fmt.Sprintf("%s/api/v1/namespaces/default/subscriptions", nodeURL))
	if err != nil {
		log.Errorf("Could not create subscription: %s", err)
		return err
	}

	log.Infof("Created subscription on %s: %s", nodeURL, pr.tagPrefix)

	return nil
}

func (pr *perfRunner) openWsClient(wsconn wsclient.WSClient) (err error) {
	wsconn.Connect()
	if err := pr.startSubscription(wsconn, pr.tagPrefix); err != nil {
		return err
	}
	if err := pr.startSubscription(wsconn, fmt.Sprintf("%s_contracts", pr.tagPrefix)); err != nil {
		return err
	}
	return nil
}

func (pr *perfRunner) startSubscription(wsconn wsclient.WSClient, name string) (err error) {
	var autoack = false
	startPayload := fftypes.WSClientActionStartPayload{
		WSClientActionBase: fftypes.WSClientActionBase{
			Type: fftypes.WSClientActionStart,
		},
		AutoAck:   &autoack,
		Name:      name,
		Namespace: "default",
	}
	start, _ := json.Marshal(startPayload)
	err = wsconn.Send(pr.ctx, start)
	if err != nil {
		log.Errorf("Issuing opening websocket client: %s", err)
		return err
	}
	log.Infof(`Receiving Events subscription: "%s"`, name)
	return nil
}

func containsTargetCmd(cmds []fftypes.FFEnum, target fftypes.FFEnum) bool {
	for _, cmd := range cmds {
		if cmd == target {
			return true
		}
	}

	return false
}

func getFFClient(node string) *resty.Client {
	client := resty.New()
	client.SetBaseURL(node)

	return client
}

func (pr *perfRunner) getDelinquentMsgs() {
	mutex.Lock()
	delinquentMsgs := make(map[string]time.Time)
	for msgId, timeLastSeen := range pr.msgTimeMap {
		if time.Since(timeLastSeen).Seconds() > 60 {
			delinquentMsgs[msgId] = timeLastSeen
		}
	}
	mutex.Unlock()
	dw, err := json.MarshalIndent(delinquentMsgs, "", "  ")
	if err != nil {
		log.Errorf("Error printing delinquent messages: %s", err)
		return
	}

	log.Warnf("Delinquent Messages:\n%s", string(dw))
}

func (pr *perfRunner) updateMsgTime(msgId string) {
	mutex.Lock()
	if len(msgId) > 0 {
		pr.msgTimeMap[msgId] = time.Now()
	}
	mutex.Unlock()
}

func (pr *perfRunner) deleteMsgTime(msgId string) {
	mutex.Lock()
	delete(pr.msgTimeMap, msgId)
	mutex.Unlock()
}

func (pr *perfRunner) createContractListener(nodeURL string) (string, error) {
	subPayload := fmt.Sprintf(`{
		"location": {
			"address": "%s"
		},
		"event": {
			"name": "Changed",
			"description": "",
			"params": [
				{
					"name": "from",
					"schema": {
						"type": "string",
						"details": {
							"type": "address",
							"internalType": "address",
							"indexed": true
						}
					}
				},
				{
					"name": "value",
					"schema": {
						"type": "integer",
						"details": {
							"type": "uint256",
							"internalType": "uint256"
						}
					}
				}
			]
		}
	}`, pr.cfg.ContractOptions.Address)

	res, err := pr.client.R().
		SetHeaders(map[string]string{
			"Accept":       "application/json",
			"Content-Type": "application/json",
		}).
		SetBody(subPayload).
		Post(fmt.Sprintf("%s/api/v1/namespaces/default/contracts/listeners", nodeURL))
	if err != nil {
		return "", err
	}
	var responseBody map[string]interface{}
	err = json.Unmarshal(res.Body(), &responseBody)
	if err != nil {
		return "", err
	}
	id := responseBody["id"].(string)
	log.Infof("Created contract listener on %s: %s", nodeURL, id)
	return id, nil
}

<<<<<<< HEAD
func (pr *perfRunner) createContractsSub(nodeURL, listenerID string) (err error) {
=======
func (pr *perfRunner) createContractsSub(listenerID string) (err error) {
>>>>>>> c95636dc
	subPayload := fftypes.Subscription{
		SubscriptionRef: fftypes.SubscriptionRef{
			Name:      fmt.Sprintf("%s_contracts", pr.tagPrefix),
			Namespace: NAMESPACE,
		},
		Ephemeral: false,
		Filter: fftypes.SubscriptionFilter{
			Events: fftypes.EventTypeBlockchainEventReceived.String(),
			BlockchainEvent: fftypes.BlockchainEventFilter{
				Listener: listenerID,
			},
		},
		Transport: TRANSPORT_TYPE,
	}

	_, err = pr.client.R().
		SetHeaders(map[string]string{
			"Accept":       "application/json",
			"Content-Type": "application/json",
		}).
		SetBody(subPayload).
		Post(fmt.Sprintf("%s/api/v1/namespaces/default/subscriptions", nodeURL))
	if err != nil {
		log.Errorf("Could not create subscription on %s: %s", nodeURL, err)
		return err
	}

	log.Infof("Created contracts subscription on %s: %s", nodeURL, fmt.Sprintf("%s_contracts", pr.tagPrefix))

	return nil
}<|MERGE_RESOLUTION|>--- conflicted
+++ resolved
@@ -100,7 +100,6 @@
 			return err
 		}
 	}
-<<<<<<< HEAD
 
 	for _, nodeURL := range pr.nodeURLs {
 		// Create contract sub and listener, if needed
@@ -118,16 +117,6 @@
 
 		// Create subscription for message confirmations
 		err = pr.createMsgConfirmSub(nodeURL)
-=======
-	// Create contract sub and listener, if needed
-	if containsTargetCmd(pr.cfg.Cmds, conf.PerfCmdCustomContract) {
-		listenerID, err := pr.createContractListener()
-		if err != nil {
-			return err
-		}
-
-		err = pr.createContractsSub(listenerID)
->>>>>>> c95636dc
 		if err != nil {
 			return err
 		}
@@ -272,12 +261,8 @@
 	}
 }
 
-<<<<<<< HEAD
 func (pr *perfRunner) createMsgConfirmSub(nodeURL string) (err error) {
-=======
-func (pr *perfRunner) createMsgConfirmSub() (err error) {
 	var readAhead uint16 = 50
->>>>>>> c95636dc
 	subPayload := fftypes.Subscription{
 		SubscriptionRef: fftypes.SubscriptionRef{
 			Name:      pr.tagPrefix,
@@ -449,11 +434,7 @@
 	return id, nil
 }
 
-<<<<<<< HEAD
 func (pr *perfRunner) createContractsSub(nodeURL, listenerID string) (err error) {
-=======
-func (pr *perfRunner) createContractsSub(listenerID string) (err error) {
->>>>>>> c95636dc
 	subPayload := fftypes.Subscription{
 		SubscriptionRef: fftypes.SubscriptionRef{
 			Name:      fmt.Sprintf("%s_contracts", pr.tagPrefix),
